--- conflicted
+++ resolved
@@ -10,12 +10,9 @@
 #include "../rdma/rdma.h"
 
 #include "common.h"
-<<<<<<< HEAD
-=======
 #include "experiment.h"
 #include "protos/experiment.pb.h"
 // #include "structures/hashtable.h"
->>>>>>> 9f0f88f9
 #include "iht_ds.h"
 
 using rome::WorkloadDriver;
@@ -59,18 +56,12 @@
   /// @param barr a barrier to synchonize local clients
   /// @param iht a pointer to an IHT
   /// @return a unique ptr
-<<<<<<< HEAD
   static unique_ptr<Client> Create(const Peer &server, tcp::EndpointManager &ep,
-                                   ExperimentParams &params, barrier<> *barr,
+                                   BenchmarkParams &params, barrier<> *barr,
                                    unique_ptr<IHT> iht,
                                    shared_ptr<rdma_capability> pool) {
     return unique_ptr<Client>(
         new Client(server, ep, params, barr, std::move(iht), pool));
-=======
-  static unique_ptr<Client>
-  Create(const Peer &server, tcp::EndpointManager &ep, BenchmarkParams& params, barrier<> *barr, unique_ptr<IHT> iht, shared_ptr<rdma_capability> pool) {
-    return unique_ptr<Client>(new Client(server, ep, params, barr, std::move(iht), pool));
->>>>>>> 9f0f88f9
   }
 
   /// @brief Run the client
@@ -87,14 +78,9 @@
     //        or else all of the initial elists and plists are going to be on
     //        the same machine, which probably means all of the elists and
     //        plists will always be on the same machine.
-<<<<<<< HEAD
     // [esl]  A remote barrier is defintely needed to make sure this all happens
     // at the same time...
-    int key_lb = client->params_.key_lb(), key_ub = client->params_.key_ub();
-=======
-    // [esl]  A remote barrier is defintely needed to make sure this all happens at the same time...
     int key_lb = client->params_.key_lb, key_ub = client->params_.key_ub;
->>>>>>> 9f0f88f9
     int op_count = (key_ub - key_lb) * frac;
     ROME_INFO("CLIENT :: Data structure ({}%) is being populated ({} items "
               "inserted) by this client",
@@ -126,27 +112,16 @@
     // Create a random operation generator that is
     // - evenly distributed among the key range
     // - within the specified ratios for operations
-<<<<<<< HEAD
     uniform_int_distribution<int> op_dist =
         uniform_int_distribution<int>(1, 100);
-    uniform_int_distribution<int> k_dist = uniform_int_distribution<int>(
-        client->params_.key_lb(), client->params_.key_ub());
+    uniform_int_distribution<int> k_dist =
+        uniform_int_distribution<int>(key_lb, key_ub);
 
     // Ensuring each node has a different seed value
     default_random_engine gen(
-        client->params_.node_id() * client->params_.thread_count() + thread_id);
-    int lb = client->params_.key_lb();
-    int contains = client->params_.contains();
-    int insert = client->params_.insert();
-=======
-    uniform_int_distribution<int> op_dist = uniform_int_distribution<int>(1, 100);
-    uniform_int_distribution<int> k_dist = uniform_int_distribution<int>(key_lb, key_ub);
-
-    // Ensuring each node has a different seed value
-    default_random_engine gen(client->params_.node_id * client->params_.thread_count + thread_id);
+        client->params_.node_id * client->params_.thread_count + thread_id);
     int contains = client->params_.contains;
     int insert = client->params_.insert;
->>>>>>> 9f0f88f9
     function<Operation(void)> generator = [&]() {
       int rng = op_dist(gen);
       int k = k_dist(gen);
@@ -168,12 +143,8 @@
       workload_stream = make_unique<rome::EndlessStream<Operation>>(generator);
     } else {
       // Deliver a workload
-<<<<<<< HEAD
       workload_stream = make_unique<rome::FixedLengthStream<Operation>>(
-          generator, client->params_.op_count());
-=======
-      workload_stream = make_unique<rome::FixedLengthStream<Operation>>(generator, client->params_.op_count);
->>>>>>> 9f0f88f9
+          generator, client->params_.op_count);
     }
 
     // Create and start the workload driver (also starts client and lets it
@@ -317,24 +288,15 @@
   /// @param iht a pointer to an IHT
   /// @param pool the memory pool capability for the IHT
   /// @return a unique ptr
-<<<<<<< HEAD
-  Client(const Peer &host, tcp::EndpointManager &ep, ExperimentParams &params,
+  Client(const Peer &host, tcp::EndpointManager &ep, BenchmarkParams &params,
          barrier<> *barr, unique_ptr<IHT> iht, shared_ptr<rdma_capability> pool)
       : host_(host), endpoint_(ep), params_(params), barrier_(barr),
         iht_(std::move(iht)), pool_(pool) {
-    if (params.unlimited_stream())
+    if (params.unlimited_stream)
       progression = 10000;
     else
-      progression =
-          max(20.0, params_.op_count() * params_.thread_count() * 0.001);
-  }
-=======
-  Client(const Peer &host, tcp::EndpointManager &ep, BenchmarkParams &params, barrier<> *barr, unique_ptr<IHT> iht, shared_ptr<rdma_capability> pool)
-    : host_(host), endpoint_(ep), params_(params), barrier_(barr), iht_(std::move(iht)), pool_(pool) {
-      if (params.unlimited_stream) progression = 10000;
-      else progression = max(20.0, params_.op_count * params_.thread_count * 0.01);
-    }
->>>>>>> 9f0f88f9
+      progression = max(20.0, params_.op_count * params_.thread_count * 0.01);
+  }
 
   int count = 0;
 
