--- conflicted
+++ resolved
@@ -9,26 +9,36 @@
 #include "../rdma/rdma.h"
 
 #include "common.h"
-<<<<<<< HEAD
-#include "iht_ds.h"
-=======
 #include "experiment.h"
->>>>>>> 9f0f88f9
 #include "role_client.h"
 #include "role_server.h"
 
 auto ARGS = {
-    sss::I64_ARG("--node_id", "The node's id. (nodeX in cloudlab should have X in this option)"),
-    sss::I64_ARG("--runtime", "How long to run the experiment for. Only valid if unlimited_stream"),
-    sss::BOOL_ARG_OPT("--unlimited_stream", "If the stream should be endless, stopping after runtime"),
-    sss::I64_ARG("--op_count", "How many operations to run. Only valid if not unlimited_stream"),
+    sss::I64_ARG(
+        "--node_id",
+        "The node's id. (nodeX in cloudlab should have X in this option)"),
+    sss::I64_ARG(
+        "--runtime",
+        "How long to run the experiment for. Only valid if unlimited_stream"),
+    sss::BOOL_ARG_OPT(
+        "--unlimited_stream",
+        "If the stream should be endless, stopping after runtime"),
+    sss::I64_ARG(
+        "--op_count",
+        "How many operations to run. Only valid if not unlimited_stream"),
     sss::I64_ARG("--region_size", "How big the region should be in 2^x bytes"),
-    sss::I64_ARG("--thread_count", "How many threads to spawn with the operations"),
+    sss::I64_ARG("--thread_count",
+                 "How many threads to spawn with the operations"),
     sss::I64_ARG("--node_count", "How many nodes are in the experiment"),
-    sss::I64_ARG("--qp_max", "The max number of queue pairs to allocate for the experiment."),
-    sss::I64_ARG("--contains", "Percentage of operations are contains, (contains + insert + remove = 100)"),
-    sss::I64_ARG("--insert", "Percentage of operations are inserts, (contains + insert + remove = 100)"),
-    sss::I64_ARG("--remove", "Percentage of operations are removes, (contains + insert + remove = 100)"),
+    sss::I64_ARG(
+        "--qp_max",
+        "The max number of queue pairs to allocate for the experiment."),
+    sss::I64_ARG("--contains", "Percentage of operations are contains, "
+                               "(contains + insert + remove = 100)"),
+    sss::I64_ARG("--insert", "Percentage of operations are inserts, (contains "
+                             "+ insert + remove = 100)"),
+    sss::I64_ARG("--remove", "Percentage of operations are removes, (contains "
+                             "+ insert + remove = 100)"),
     sss::I64_ARG("--key_lb", "The lower limit of the key range for operations"),
     sss::I64_ARG("--key_ub", "The upper limit of the key range for operations"),
 };
@@ -44,7 +54,6 @@
 // MINIMAL
 
 int main(int argc, char **argv) {
-<<<<<<< HEAD
   ROME_INIT_LOG();
 
   sss::ArgMap args;
@@ -64,46 +73,33 @@
   }
 
   // Extract the args to variables
-  std::string experiment_parms = args.sget("--experiment_params");
-
-  // Use the args to set up the experiment
-  //
-  // [mfs]  There is no documentation for ExperimentParams.  This means that the
-  //        only way to run the code is via a script that knows the internals of
-  //        the ExperimentParams proto.  This needs to be refactored.  It is
-  //        especially strange because protobufs are usually meant for
-  //        communication, not for convenient merging of structs.
-  // [esl]  TODO: replace for json?
-  ExperimentParams params = ExperimentParams();
-  bool success =
-      google::protobuf::TextFormat::MergeFromString(experiment_parms, &params);
-  ROME_ASSERT(success, "Couldn't parse protobuf");
+  BenchmarkParams params = BenchmarkParams(args);
+
   // Check node count
-  if (params.node_count() <= 0 || params.thread_count() <= 0) {
+  if (params.node_count <= 0 || params.thread_count <= 0) {
     ROME_INFO("Cannot start experiment. Node/thread count was found to be 0");
     exit(1);
   }
   // Check we are in this experiment
-  if (params.node_id() >= params.node_count()) {
+  if (params.node_id >= params.node_count) {
     ROME_INFO("Not in this experiment. Exiting");
     exit(0);
   }
 
   // Determine the number of memory pools to use in the experiment
   // Each memory pool represents
-  int mp = std::min(params.thread_count(),
-                    (int)std::floor(params.qp_max() / params.node_count()));
+  int mp = std::min(params.thread_count,
+                    (int)std::floor(params.qp_max / params.node_count));
   if (mp == 0)
     mp = 1; // Make sure if node_count > qp_max, we don't end up with 0 memory
             // pools
 
   ROME_INFO("Distributing {} MemoryPools across {} threads", mp,
-            params.thread_count());
+            params.thread_count);
 
   // Start initializing a vector of peers
-  volatile bool done = false; // (TODO: Should be atomic?)
   std::vector<Peer> peers;
-  for (uint16_t n = 0; n < mp * params.node_count(); n++) {
+  for (uint16_t n = 0; n < mp * params.node_count; n++) {
     // Create the ip_peer (really just node name)
     std::string ippeer = "node";
     std::string node_id = std::to_string((int)n / mp);
@@ -123,19 +119,18 @@
   std::shared_ptr<rdma_capability> pools[mp];
   // Create multiple memory pools to be shared (have to use threads since Init
   // is blocking)
-  uint32_t block_size = 1 << params.region_size();
+  uint32_t block_size = 1 << params.region_size;
   for (int i = 0; i < mp; i++) {
     mempool_threads.emplace_back(std::thread(
         [&](int mp_index, int self_index) {
           Peer self = peers.at(self_index);
-          ROME_DEBUG(mp != params.thread_count() ? "Is shared"
-                                                 : "Is not shared");
+          ROME_DEBUG(mp != params.thread_count ? "Is shared" : "Is not shared");
           std::shared_ptr<rdma_capability> pool =
               std::make_shared<rdma_capability>(self);
           pool->init_pool(block_size, peers);
           pools[mp_index] = pool;
         },
-        i, (params.node_id() * mp) + i));
+        i, (params.node_id * mp) + i));
   }
   // Let the init finish
   for (int i = 0; i < mp; i++) {
@@ -144,13 +139,13 @@
 
   // Create a list of client and server  threads
   std::vector<std::thread> threads;
-  if (params.node_id() == 0) {
+  if (params.node_id == 0) {
     // If dedicated server-node, we must send IHT pointer and wait for clients
     // to finish
     threads.emplace_back(std::thread([&]() {
       // Initialize X connections
       tcp::SocketManager socket_handle = tcp::SocketManager(PORT_NUM);
-      for (int i = 0; i < params.thread_count() * params.node_count(); i++) {
+      for (int i = 0; i < params.thread_count * params.node_count; i++) {
         // TODO: Can we have a per-node connection?
         // I haven't gotten around to coming up with a clean way to reduce the
         // number of sockets connected to the server
@@ -163,14 +158,14 @@
       tcp::message ptr_message = tcp::message(root_ptr.raw());
       socket_handle.send_to_all(&ptr_message);
       // We are the server
-      ExperimentManager::ClientStopBarrier(socket_handle, params.runtime());
+      ExperimentManager::ClientStopBarrier(socket_handle, params.runtime);
       ROME_INFO("[SERVER THREAD] -- End of execution; -- ");
     }));
   }
 
   // Initialize T endpoints, one for each thread
-  tcp::EndpointManager endpoint_managers[params.thread_count()];
-  for (uint16_t i = 0; i < params.thread_count(); i++) {
+  tcp::EndpointManager endpoint_managers[params.thread_count];
+  for (uint16_t i = 0; i < params.thread_count; i++) {
     endpoint_managers[i] = tcp::EndpointManager(PORT_NUM, host.address.c_str());
   }
 
@@ -183,7 +178,7 @@
   //        I'm not exactly sure what the implementation of an RDMA barrier
   //        would look like. If you have one in mind, lmk and I can start
   //        working on it.
-  std::barrier client_sync = std::barrier(params.thread_count());
+  std::barrier client_sync = std::barrier(params.thread_count);
   // [mfs]  This seems like a misuse of protobufs: why would the local threads
   //        communicate via protobufs?
   // [esl]  Protobufs were a pain to code with. I think the ClientAdaptor
@@ -191,13 +186,13 @@
   // object.
   // TODO:  In the refactoring of the client adaptor, remove dependency on
   // protobufs for a workload object
-  rome::WorkloadDriverProto results[params.thread_count()];
-  for (int i = 0; i < params.thread_count(); i++) {
+  rome::WorkloadDriverProto workload_results[params.thread_count];
+  for (int i = 0; i < params.thread_count; i++) {
     threads.emplace_back(std::thread(
         [&](int thread_index) {
           int mempool_index = thread_index % mp;
           std::shared_ptr<rdma_capability> pool = pools[mempool_index];
-          Peer self = peers.at((params.node_id() * mp) + mempool_index);
+          Peer self = peers.at((params.node_id * mp) + mempool_index);
           std::unique_ptr<IHT> iht = std::make_unique<IHT>(self);
           // sleep for a short while to ensure the receiving end (SocketManager)
           // is up and running NB: We have no way to ensure the server is
@@ -215,10 +210,11 @@
               Client<IHT_Op<int, int>>::Create(
                   host, endpoint_managers[thread_index], params, &client_sync,
                   std::move(iht), pool);
+          double populate_frac =
+              0.5 / (double)(params.node_count * params.thread_count);
           sss::StatusVal<WorkloadDriverProto> output =
-              Client<IHT_Op<int, int>>::Run(
-                  std::move(client), thread_index,
-                  0.5 / (double)(params.node_count() * params.thread_count()));
+              Client<IHT_Op<int, int>>::Run(std::move(client), thread_index,
+                                            populate_frac);
           // [mfs]  It would be good to document how a client can fail, because
           // it seems like if even one client fails, on any machine, the
           //  whole experiment should be invalidated.
@@ -228,7 +224,7 @@
           //       being generated?
           if (output.status.t == sss::StatusType::Ok &&
               output.val.has_value()) {
-            results[thread_index] = output.val.value();
+            workload_results[thread_index] = output.val.value();
           } else {
             ROME_ERROR("Client run failed");
           }
@@ -249,232 +245,46 @@
   // [mfs]  Again, odd use of protobufs for relatively straightforward combining
   //        of results.  Or am I missing something, and each node is sending its
   //        results, so they are all accumulated at the main node?
-  // [esl]  Each node will create a result proto, combining the results of each
-  // thread, and save it.
-  //        Then the launch script scp these files, getting one results file per
-  //        node. The graphing script will combine the results of these files.
-  ResultProto result_proto = ResultProto();
-  *result_proto.mutable_params() = params;
-  for (int i = 0; i < params.thread_count(); i++) {
-    rome::WorkloadDriverProto *r = result_proto.add_driver();
-    std::string output;
-    results[i].SerializeToString(&output);
-    r->MergeFromString(output);
+  // [esl]  Each thread will create a result proto. The result struct will parse
+  // this and save it in a csv which the launch script can scp.
+  Result result[params.thread_count];
+  for (int i = 0; i < params.thread_count; i++) {
+    result[i] = Result(params);
+    if (workload_results[i].has_ops() &&
+        workload_results[i].ops().has_counter()) {
+      result[i].count = workload_results[i].ops().counter().count();
+    }
+    if (workload_results[i].has_runtime() &&
+        workload_results[i].runtime().has_stopwatch()) {
+      result[i].runtime_ns =
+          workload_results[i].runtime().stopwatch().runtime_ns();
+    }
+    if (workload_results[i].has_qps() &&
+        workload_results[i].qps().has_summary()) {
+      auto qps = workload_results[i].qps().summary();
+      result[i].units = qps.units();
+      result[i].mean = qps.mean();
+      result[i].stdev = qps.stddev();
+      result[i].min = qps.min();
+      result[i].p50 = qps.p50();
+      result[i].p90 = qps.p90();
+      result[i].p95 = qps.p95();
+      result[i].p999 = qps.p999();
+      result[i].max = qps.max();
+    }
+    ROME_DEBUG("Protobuf Result {}\n{}", i, result[i].result_as_debug_string());
   }
 
   // [mfs] Does this produce one file per node?
   // [esl] Yes, this produces one file per node,
   //       The launch.py script will scp this file and use the protobuf to
   //       interpret it
-  // TODO: Replace this file out for a simple CSV --> much easier to parse on
-  // the developer side and a lot more code friendly
-  ROME_DEBUG("Compiled Proto Results ### {}", result_proto.DebugString());
-  std::ofstream filestream("iht_result.pbtxt");
-  filestream << result_proto.DebugString();
+  std::ofstream filestream("iht_result.csv");
+  filestream << Result::result_as_string_header();
+  for (int i = 0; i < params.thread_count; i++) {
+    filestream << result[0].result_as_string();
+  }
   filestream.close();
-
   ROME_INFO("[EXPERIMENT] -- End of execution; -- ");
   return 0;
-=======
-    ROME_INIT_LOG();
-
-    sss::ArgMap args;
-    // import_args will validate that the newly added args don't conflict with
-    // those already added.
-    auto res = args.import_args(ARGS);
-    if (res) {
-        ROME_ERROR(res.value());
-        exit(1);
-    }
-    // NB: Only call parse_args once.  If it fails, a mandatory arg was skipped
-    res = args.parse_args(argc, argv);
-    if (res) {
-        args.usage();
-        ROME_ERROR(res.value());
-        exit(1);
-    }
-
-    // Extract the args to variables
-    BenchmarkParams params = BenchmarkParams(args);
-
-    // Check node count
-    if (params.node_count <= 0 || params.thread_count <= 0){
-        ROME_INFO("Cannot start experiment. Node/thread count was found to be 0");
-        exit(1);
-    }
-    // Check we are in this experiment
-    if (params.node_id >= params.node_count){
-        ROME_INFO("Not in this experiment. Exiting");
-        exit(0);
-    }
-
-    // Determine the number of memory pools to use in the experiment
-    // Each memory pool represents 
-    int mp = std::min(params.thread_count, (int) std::floor(params.qp_max / params.node_count));
-    if (mp == 0) mp = 1; // Make sure if node_count > qp_max, we don't end up with 0 memory pools
-        
-    ROME_INFO("Distributing {} MemoryPools across {} threads", mp, params.thread_count);
-
-    // Start initializing a vector of peers
-    std::vector<Peer> peers;
-    for(uint16_t n = 0; n < mp * params.node_count; n++){
-        // Create the ip_peer (really just node name)
-        std::string ippeer = "node";
-        std::string node_id = std::to_string((int) n / mp);
-        ippeer.append(node_id);
-        // Create the peer and add it to the list
-        Peer next = Peer(n, ippeer, PORT_NUM + n + 1);
-        peers.push_back(next);
-    }
-    // Print the peers included in this experiment
-    // This is just for debugging to ensure they are what you expect
-    for(int i = 0; i < peers.size(); i++){
-        ROME_DEBUG("Peer list {}:{}@{}", i, peers.at(i).id, peers.at(i).address);
-    }
-    Peer host = peers.at(0);
-    // Initialize memory pools into an array
-    std::vector<std::thread> mempool_threads;
-    std::shared_ptr<rdma_capability> pools[mp];
-    // Create multiple memory pools to be shared (have to use threads since Init is blocking)
-    uint32_t block_size = 1 << params.region_size;
-    for(int i = 0; i < mp; i++){
-        mempool_threads.emplace_back(std::thread([&](int mp_index, int self_index){
-            Peer self = peers.at(self_index);
-            ROME_DEBUG(mp != params.thread_count ? "Is shared" : "Is not shared");
-            std::shared_ptr<rdma_capability> pool = std::make_shared<rdma_capability>(self);
-            pool->init_pool(block_size, peers);
-            pools[mp_index] = pool;
-        }, i, (params.node_id * mp) + i));
-    }
-    // Let the init finish
-    for(int i = 0; i < mp; i++){
-        mempool_threads[i].join();
-    }
-
-    // Create a list of client and server  threads
-    std::vector<std::thread> threads;
-    if (params.node_id == 0){
-        // If dedicated server-node, we must send IHT pointer and wait for clients to finish
-        threads.emplace_back(std::thread([&](){
-            // Initialize X connections
-            tcp::SocketManager socket_handle = tcp::SocketManager(PORT_NUM);
-            for(int i = 0; i < params.thread_count * params.node_count; i++){
-                // TODO: Can we have a per-node connection?
-                // I haven't gotten around to coming up with a clean way to reduce the number of sockets connected to the server
-                socket_handle.accept_conn();
-            }
-            // Create a root ptr to the IHT
-            IHT iht = IHT(host);
-            remote_ptr<anon_ptr> root_ptr = iht.InitAsFirst(pools[0]);
-            // Send the root pointer over
-            tcp::message ptr_message = tcp::message(root_ptr.raw());
-            socket_handle.send_to_all(&ptr_message);
-            // We are the server
-            ExperimentManager::ClientStopBarrier(socket_handle, params.runtime);
-            ROME_INFO("[SERVER THREAD] -- End of execution; -- ");
-        }));
-    }
-
-    // Initialize T endpoints, one for each thread
-    tcp::EndpointManager endpoint_managers[params.thread_count];
-    for(uint16_t i = 0; i < params.thread_count; i++){
-        endpoint_managers[i] = tcp::EndpointManager(PORT_NUM, host.address.c_str());
-    }
-
-
-    // Barrier to start all the clients at the same time
-    //
-    // [mfs]  This starts all the clients *on this thread*, but that's not really
-    //        a sufficient barrier.  A tree barrier is needed, to coordinate
-    //        across nodes.
-    // [esl]  Is this something that would need to be implemented using rome?
-    //        I'm not exactly sure what the implementation of an RDMA barrier would look like. If you have one in mind, lmk and I can start working on it.
-    std::barrier client_sync = std::barrier(params.thread_count);
-    // [mfs]  This seems like a misuse of protobufs: why would the local threads
-    //        communicate via protobufs?
-    // [esl]  Protobufs were a pain to code with. I think the ClientAdaptor returns a protobuf and I never understood why it didn't just return an object. 
-    // TODO:  In the refactoring of the client adaptor, remove dependency on protobufs for a workload object
-    rome::WorkloadDriverProto workload_results[params.thread_count];
-    for(int i = 0; i < params.thread_count; i++){
-        threads.emplace_back(std::thread([&](int thread_index){
-            int mempool_index = thread_index % mp;
-            std::shared_ptr<rdma_capability> pool = pools[mempool_index];
-            Peer self = peers.at((params.node_id * mp) + mempool_index);
-            std::unique_ptr<IHT> iht = std::make_unique<IHT>(self);
-            // sleep for a short while to ensure the receiving end (SocketManager) is up and running
-            // NB: We have no way to ensure the server is running before connecting to it
-            // In the future, having some kind of remote_barrier data structure would be much better
-            std::this_thread::sleep_for(std::chrono::milliseconds(10)); 
-            // Get the data from the server to init the IHT
-            tcp::message ptr_message;
-            endpoint_managers[thread_index].recv_server(&ptr_message);
-            iht->InitFromPointer(remote_ptr<anon_ptr>(ptr_message.get_first()));
-            
-            ROME_DEBUG("Creating client");
-            // Create and run a client in a thread
-            std::unique_ptr<Client<IHT_Op<int, int>>> client = Client<IHT_Op<int, int>>::Create(host, endpoint_managers[thread_index], params, &client_sync, std::move(iht), pool);
-            double populate_frac = 0.5 / (double) (params.node_count * params.thread_count);
-            sss::StatusVal<WorkloadDriverProto> output = Client<IHT_Op<int, int>>::Run(std::move(client), thread_index, populate_frac);
-            // [mfs]  It would be good to document how a client can fail, because
-            // it seems like if even one client fails, on any machine, the
-            //  whole experiment should be invalidated.
-            // [esl] I agree. A strange thing though: I think the output of Client::Run is always OK.
-            //       Any errors just crash the script, which lead to no results being generated?
-            if (output.status.t == sss::StatusType::Ok && output.val.has_value()){
-                workload_results[thread_index] = output.val.value();
-            } else {
-                ROME_ERROR("Client run failed");
-            }
-            ROME_INFO("[CLIENT THREAD] -- End of execution; -- ");
-        }, i));
-    }
-
-    // Join all threads
-    int i = 0;
-    for (auto it = threads.begin(); it != threads.end(); it++){
-        // For debug purposes, sometimes it helps to see which threads haven't deadlocked
-        ROME_DEBUG("Syncing {}", ++i);
-        auto t = it;
-        t->join();
-    }
-    // [mfs]  Again, odd use of protobufs for relatively straightforward combining
-    //        of results.  Or am I missing something, and each node is sending its
-    //        results, so they are all accumulated at the main node?
-    // [esl]  Each thread will create a result proto. The result struct will parse this and save it in a csv which the launch script can scp.
-    Result result[params.thread_count];
-    for (int i = 0; i < params.thread_count; i++) {
-        result[i] = Result(params);
-        if (workload_results[i].has_ops() && workload_results[i].ops().has_counter()){
-            result[i].count = workload_results[i].ops().counter().count();
-        } 
-        if (workload_results[i].has_runtime() && workload_results[i].runtime().has_stopwatch()){
-            result[i].runtime_ns = workload_results[i].runtime().stopwatch().runtime_ns();
-        }
-        if (workload_results[i].has_qps() && workload_results[i].qps().has_summary()){
-            auto qps = workload_results[i].qps().summary();
-            result[i].units = qps.units();
-            result[i].mean = qps.mean();
-            result[i].stdev = qps.stddev();
-            result[i].min = qps.min();
-            result[i].p50 = qps.p50();
-            result[i].p90 = qps.p90();
-            result[i].p95 = qps.p95();
-            result[i].p999 = qps.p999();
-            result[i].max = qps.max();
-        }
-        ROME_DEBUG("Protobuf Result {}\n{}", i, result[i].result_as_debug_string());
-    }
-
-    // [mfs] Does this produce one file per node?
-    // [esl] Yes, this produces one file per node, 
-    //       The launch.py script will scp this file and use the protobuf to interpret it
-    std::ofstream filestream("iht_result.csv");
-    filestream << Result::result_as_string_header();
-    for (int i = 0; i < params.thread_count; i++) {
-        filestream << result[0].result_as_string();
-    }
-    filestream.close();
-    ROME_INFO("[EXPERIMENT] -- End of execution; -- ");
-    return 0;
->>>>>>> 9f0f88f9
 }