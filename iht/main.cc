#include "../rdma/memory_pool.h"

#include <google/protobuf/text_format.h>
#include <protos/experiment.pb.h>
#include <protos/workloaddriver.pb.h>
#include <vector>

#include "../logging/logging.h"
<<<<<<< HEAD
#include "../rdma/connection_manager/connection_manager.h"
#include "../rdma/memory_pool/memory_pool.h"
#include "../util/tcp/tcp.h"

#include "protos/colosseum.pb.h"
#include "protos/experiment.pb.h"
=======
#include "../vendor/sss/cli.h"

#include "../rdma/rdma.h"
>>>>>>> 92ee35ff

#include "role_client.h"
#include "role_server.h"
#include "structures/iht_ds.h"

// [mfs] TODO: Avoid needing this?
using IHT = RdmaIHT<int, int, 16, 1024>;

<<<<<<< HEAD
auto ARGS = {
    cli::STR_ARG_OPT("--experiment_params", "Experimental parameters", ""),
};

#define PATH_MAX 4096
#define PORT_NUM 18000

using rome::rdma::MemoryPool;
using cm_type = MemoryPool::cm_type;

// The optimial number of memory pools is mp=min(t, MAX_QP/n) where n is the number of nodes and t is the number of threads
// To distribute mp (memory pools) across t threads, it is best for t/mp to be a whole number
// IHT RDMA MINIMAL
=======
/// Declare the command-line arguments for this program
const auto ARGS = {
    sss::STR_ARG_OPT("--experiment_params", "Experimental parameters", ""),
    sss::BOOL_ARG_OPT("--send_bulk",
                      "If to run bulk operations. (More for benchmarking)"),
    sss::BOOL_ARG_OPT("--send_test",
                      "If to test the functionality of the methods."),
    sss::BOOL_ARG_OPT("--send_exp", "If to run an experiment"),
};

// [mfs] Why are these hard-coded?
constexpr char iphost[] = "node0";
constexpr uint16_t portNum = 18000;
>>>>>>> 92ee35ff

int main(int argc, char **argv) {
  ROME_INIT_LOG();

  sss::ArgMap args;
  // import_args will validate that the newly added args don't conflict with
  // those already added.
  auto res = args.import_args(ARGS);
  if (res) {
    ROME_ERROR(res.value());
    exit(1);
  }
  // NB: Only call parse_args once.  If it fails, a mandatory arg was skipped
  res = args.parse_args(argc, argv);
  if (res) {
    args.usage();
    ROME_ERROR(res.value());
    exit(1);
  }

  // Extract the args to variables
  std::string experiment_parms = args.sget("--experiment_params");

  // Use the args to set up the experiment
  //
  // [mfs]  There is no documentation for ExperimentParams.  This means that the
  //        only way to run the code is via a script that knows the internals of
  //        the ExperimentParams proto.  This needs to be refactored.  It is
  //        especially strange because protobufs are usually meant for
<<<<<<< HEAD
  // [esl]  TODO: replace for json?
=======
  //        communication, not for convenient merging of structs.
>>>>>>> 92ee35ff
  ExperimentParams params = ExperimentParams();
  bool success =
      google::protobuf::TextFormat::MergeFromString(experiment_parms, &params);
  ROME_ASSERT(success, "Couldn't parse protobuf");
  // Check node count
  if (params.node_count() <= 0 || params.thread_count() <= 0){
      ROME_INFO("Cannot start experiment. Node/thread count was found to be 0");
      exit(1);
  }
  // Check we are in this experiment
  if (params.node_id() >= params.node_count()){
      ROME_INFO("Not in this experiment. Exiting");
      exit(0);
  }

  // Determine the number of memory pools to use in the experiment
  // Each memory pool represents 
  int mp = std::min(params.thread_count(), (int) std::floor(params.qp_max() / params.node_count()));
  if (mp == 0) mp = 1; // Make sure if node_count > qp_max, we don't end up with 0 memory pools
    
  ROME_INFO("Distributing {} MemoryPools across {} threads", mp, params.thread_count());

  // Start initializing a vector of peers
<<<<<<< HEAD
  volatile bool done = false; // (TODO: Should be atomic?)
  std::vector<MemoryPool::Peer> peers;
  for(uint16_t n = 0; n < mp * params.node_count(); n++){
      // Create the ip_peer (really just node name)
      std::string ippeer = "node";
      std::string node_id = std::to_string((int) n / mp);
      ippeer.append(node_id);
      // Create the peer and add it to the list
      MemoryPool::Peer next = MemoryPool::Peer(n, ippeer, PORT_NUM + n + 1);
      peers.push_back(next);
  }
  // Print the peers included in this experiment
  // This is just for debugging to ensure they are what you expect
  for(int i = 0; i < peers.size(); i++){
      ROME_DEBUG("Peer list {}:{}@{}", i, peers.at(i).id, peers.at(i).address);
=======
  //
  // [mfs]  This is pushing the hard-coded info about the host into the vector.
  //        It should really not be hard-coded.
  rome::rdma::Peer host{0, std::string(iphost), portNum};
  std::vector<rome::rdma::Peer> peers;
  peers.push_back(host);

  // Set values if we are host machine as well
  //
  // [mfs]  This is a hack.  The host machine should be part of the config
  //
  // [mfs]  The use of "outside_exp" doesn't really make sense.  It seems like
  //        it is validating that the node is part of the experiment, but it's
  //        not clear what conditions would lead to it *not* being part of the
  //        experiment (unless the configuration was wrong).
  //
  // [mfs]  If this check really is needed, then consider using
  //        optional<MemoryPool>, to avoid the unnecessary extra variable.
  rome::rdma::Peer self;
  bool outside_exp = true;
  if (hostname[4] == '0') {
    self = host;
    outside_exp = false;
  }

  // Make the peer list by iterating through the node count
  //
  // [mfs]  This use of do_exp is strange.  Why not have different functions for
  //        each of the execution modes?
  for (int n = 1; n < params.node_count() && do_exp; n++) {
    // Create the ip_peer (really just node name)
    //
    // [mfs] Again, the hard-coded names and ports are concerning
    std::string ippeer = "node";
    std::string node_id = std::to_string(n);
    ippeer.append(node_id);
    // Create the peer and add it to the list
    rome::rdma::Peer next{static_cast<uint16_t>(n), ippeer, portNum};
    peers.push_back(next);
    // Compare after 4th character to node_id
    if (strncmp(hostname + 4, node_id.c_str(), node_id.length()) == 0) {
      // If matching, next is self
      self = next;
      outside_exp = false;
    }
>>>>>>> 92ee35ff
  }
  MemoryPool::Peer host = peers.at(0);
  // Initialize memory pools into an array
  std::vector<std::thread> mempool_threads;
  std::shared_ptr<MemoryPool> pools[mp];
  // Create multiple memory pools to be shared (have to use threads since Init is blocking)
  uint32_t block_size = 1 << params.region_size();
  for(int i = 0; i < mp; i++){
      mempool_threads.emplace_back(std::thread([&](int mp_index, int self_index){
          MemoryPool::Peer self = peers.at(self_index);
          ROME_INFO(mp != params.thread_count() ? "Is shared" : "Is not shared");
          std::shared_ptr<MemoryPool> pool = std::make_shared<MemoryPool>(self, std::make_unique<MemoryPool::cm_type>(self.id));
          sss::Status status_pool = pool->Init(block_size, peers);
          OK_OR_FAIL(status_pool);
          pools[mp_index] = pool;
      }, i, (params.node_id() * mp) + i));
  }
<<<<<<< HEAD
  // Let the init finish
  for(int i = 0; i < mp; i++){
      mempool_threads[i].join();
  }

  // Create a list of client and server  threads
  std::vector<std::thread> threads;
  if (params.node_id() == 0){
      // If dedicated server-node, we must send IHT pointer and wait for clients to finish
      threads.emplace_back(std::thread([&](){
          // Initialize X connections
          tcp::SocketManager socket_handle = tcp::SocketManager(PORT_NUM);
          for(int i = 0; i < params.thread_count() * params.node_count(); i++){
              // TODO: Can we have a per-node connection?
              // I haven't gotten around to coming up with a clean way to reduce the number of sockets connected to the server
              socket_handle.accept_conn();
          }
          // Create a root ptr to the IHT
          IHT iht = IHT(host);
          remote_ptr<anon_ptr> root_ptr = iht.InitAsFirst(pools[0]);
          // Send the root pointer over
          tcp::message ptr_message = tcp::message(root_ptr.raw());
          socket_handle.send_to_all(&ptr_message);
          // We are the server
          ExperimentManager::ClientStopBarrier(socket_handle, params.runtime());
          ROME_INFO("[SERVER THREAD] -- End of execution; -- ");
      }));
=======

  // Print the IPs of the peers of this node
  //
  // [mfs]  I would prefer some kind of explicit handshaking, instead of using
  //        the node names.
  for (int i = 0; i < peers.size(); i++) {
    ROME_INFO("Peer list {}:{}@{}", i, peers.at(i).id, peers.at(i).address);
  }

  // Initialize our capability for interacting with ROME
  uint32_t block_size = 1 << params.region_size();
  rome::rdma::rdma_capability ROME(self);
  ROME.init_pool(block_size, peers);

  // Put an IHT into the memory pool
  //
  // [mfs]  This should be done differently.  `iht` should be a remote pointer,
  //        distributed by the lead node.
  //
  // [mfs]  Right now, this is TestMap?  Switch to IHT?  Or define it in this
  //        file...
  IHT iht = IHT(self, &ROME);
  auto status_iht = iht.Init(host, peers);
  OK_OR_FAIL(status_iht);

  std::vector<std::thread> threads;
  volatile bool done = false;
  if (hostname[4] == '0') {
    // If dedicated server-node, we must start the server
    //
    // [mfs]  I don't understand this.  What is the job of the server, relative
    //        to the other nodes?  Why one thread?
    threads.emplace_back(std::thread([&]() {
      // We are the server
      std::unique_ptr<Server> server =
          Server::Create(host, peers, params, &ROME);
      ROME_INFO("Server Created");
      // [mfs] What are these params to Launch?
      auto run_status = server->Launch(&done, params.runtime(),
                                       [&iht]() { iht.try_rehash(); });
      OK_OR_FAIL(run_status);
      ROME_INFO("[SERVER THREAD] -- End of execution; -- ");
    }));
  }

  using Operation = IHT_Op<int, int>;

  // [mfs] This is a bit odd.  Why wouldn't this be a separate function?
  if (!do_exp) {
    // Not doing experiment, so just create some test clients
    std::unique_ptr<Client<Operation>> client = Client<Operation>::Create(
        self, host, peers, params, nullptr, &iht, true);
    if (bulk_operations) {
      auto status = client->Operations(true);
      OK_OR_FAIL(status);
    } else if (test_operations) {
      auto status = client->Operations(false);
      OK_OR_FAIL(status);
>>>>>>> 92ee35ff
    }

  // Initialize T endpoints, one for each thread
  tcp::EndpointManager endpoint_managers[params.thread_count()];
  for(uint16_t i = 0; i < params.thread_count(); i++){
      endpoint_managers[i] = tcp::EndpointManager(PORT_NUM, host.address.c_str());
  }


  // Barrier to start all the clients at the same time
  //
  // [mfs]  This starts all the clients *on this thread*, but that's not really
  //        a sufficient barrier.  A tree barrier is needed, to coordinate
  //        across nodes.
  // [esl]  Is this something that would need to be implemented using rome?
  //        I'm not exactly sure what the implementation of an RDMA barrier would look like. If you have one in mind, lmk and I can start working on it.
  std::barrier client_sync = std::barrier(params.thread_count());
  // [mfs]  This seems like a misuse of protobufs: why would the local threads
  //        communicate via protobufs?
<<<<<<< HEAD
  // [esl]  Protobufs were a pain to code with. I think the ClientAdaptor returns a protobuf and I never understood why it didn't just return an object. 
  // TODO:  In the refactoring of the client adaptor, remove dependency on protobufs for a workload object
  WorkloadDriverProto results[params.thread_count()];
  for(int i = 0; i < params.thread_count(); i++){
      threads.emplace_back(std::thread([&](int thread_index){
          int mempool_index = thread_index % mp;
          std::shared_ptr<MemoryPool> pool = pools[mempool_index];
          MemoryPool::Peer self = peers.at((params.node_id() * mp) + mempool_index);
          std::unique_ptr<IHT> iht = std::make_unique<IHT>(self);
          // sleep for a short while to ensure the receiving end (SocketManager) is up and running
          // NB: We have no way to ensure the server is running before connecting to it
          // In the future, having some kind of remote_barrier data structure would be much better
          std::this_thread::sleep_for(std::chrono::milliseconds(10)); 
          // Get the data from the server to init the IHT
          tcp::message ptr_message;
          endpoint_managers[thread_index].recv_server(&ptr_message);
          iht->InitFromPointer(remote_ptr<anon_ptr>(ptr_message.get_first()));
          
          ROME_DEBUG("Creating client");
          // Create and run a client in a thread
          std::unique_ptr<Client> client = Client::Create(host, endpoint_managers[thread_index], params, &client_sync, std::move(iht), pool);
          sss::StatusVal<WorkloadDriverProto> output = Client::Run(std::move(client), 
                                                                   thread_index, 
                                                                   0.5 / (double) (params.node_count() * params.thread_count()));
=======
  rome::WorkloadDriverProto results[params.thread_count()];
  for (int n = 0; n < params.thread_count(); n++) {
    // Add the thread
    threads.emplace_back(std::thread(
        [&](int index) {
          // Create and run a client in a thread
          std::unique_ptr<Client<Operation>> client = Client<Operation>::Create(
              self, host, peers, params, &client_sync, &iht, index == 0);
          // [mfs]  I would have thought that the `done` flag would be set by
          //        the main thread, as a way to tell all clients to stop?
          auto output = Client<Operation>::Run(
              std::move(client), &done, 0.5 / (double)params.node_count());
>>>>>>> 92ee35ff
          // [mfs]  It would be good to document how a client can fail, because
          // it seems like if even one client fails, on any machine, the
          //  whole experiment should be invalidated.
          // [esl] I agree. A strange thing though: I think the output of Client::Run is always OK.
          //       Any errors just crash the script, which lead to no results being generated?
          if (output.status.t == sss::StatusType::Ok && output.val.has_value()){
              results[thread_index] = output.val.value();
          } else {
              ROME_ERROR("Client run failed");
          }
          ROME_INFO("[CLIENT THREAD] -- End of execution; -- ");
      }, i));
  }

  // Join all threads
  int i = 0;
  for (auto it = threads.begin(); it != threads.end(); it++){
      // For debug purposes, sometimes it helps to see which threads haven't deadlocked
      ROME_DEBUG("Syncing {}", ++i);
      auto t = it;
      t->join();
  }
  // [mfs]  Again, odd use of protobufs for relatively straightforward combining
  //        of results.  Or am I missing something, and each node is sending its
  //        results, so they are all accumulated at the main node?
  // [esl]  Each node will create a result proto, combining the results of each thread, and save it. 
  //        Then the launch script scp these files, getting one results file per node. The graphing script will combine the results of these files.
  ResultProto result_proto = ResultProto();
  *result_proto.mutable_params() = params;
  for (int i = 0; i < params.thread_count(); i++) {
    rome::WorkloadDriverProto *r = result_proto.add_driver();
    std::string output;
    results[i].SerializeToString(&output);
    r->MergeFromString(output);
  }

  // [mfs] Does this produce one file per node?
  // [esl] Yes, this produces one file per node, 
  //       The launch.py script will scp this file and use the protobuf to interpret it
  // TODO: Replace this file out for a simple CSV --> much easier to parse on the developer side and a lot more code friendly
  ROME_DEBUG("Compiled Proto Results ### {}", result_proto.DebugString());
  std::ofstream filestream("iht_result.pbtxt");
  filestream << result_proto.DebugString();
  filestream.close();

  ROME_INFO("[EXPERIMENT] -- End of execution; -- ");
  return 0;
}<|MERGE_RESOLUTION|>--- conflicted
+++ resolved
@@ -6,29 +6,19 @@
 #include <vector>
 
 #include "../logging/logging.h"
-<<<<<<< HEAD
-#include "../rdma/connection_manager/connection_manager.h"
-#include "../rdma/memory_pool/memory_pool.h"
+#include "../vendor/sss/cli.h"
 #include "../util/tcp/tcp.h"
 
+#include "../rdma/rdma.h"
 #include "protos/colosseum.pb.h"
 #include "protos/experiment.pb.h"
-=======
-#include "../vendor/sss/cli.h"
-
-#include "../rdma/rdma.h"
->>>>>>> 92ee35ff
 
 #include "role_client.h"
 #include "role_server.h"
 #include "structures/iht_ds.h"
 
-// [mfs] TODO: Avoid needing this?
-using IHT = RdmaIHT<int, int, 16, 1024>;
-
-<<<<<<< HEAD
 auto ARGS = {
-    cli::STR_ARG_OPT("--experiment_params", "Experimental parameters", ""),
+    sss::STR_ARG_OPT("--experiment_params", "Experimental parameters", ""),
 };
 
 #define PATH_MAX 4096
@@ -40,21 +30,6 @@
 // The optimial number of memory pools is mp=min(t, MAX_QP/n) where n is the number of nodes and t is the number of threads
 // To distribute mp (memory pools) across t threads, it is best for t/mp to be a whole number
 // IHT RDMA MINIMAL
-=======
-/// Declare the command-line arguments for this program
-const auto ARGS = {
-    sss::STR_ARG_OPT("--experiment_params", "Experimental parameters", ""),
-    sss::BOOL_ARG_OPT("--send_bulk",
-                      "If to run bulk operations. (More for benchmarking)"),
-    sss::BOOL_ARG_OPT("--send_test",
-                      "If to test the functionality of the methods."),
-    sss::BOOL_ARG_OPT("--send_exp", "If to run an experiment"),
-};
-
-// [mfs] Why are these hard-coded?
-constexpr char iphost[] = "node0";
-constexpr uint16_t portNum = 18000;
->>>>>>> 92ee35ff
 
 int main(int argc, char **argv) {
   ROME_INIT_LOG();
@@ -84,11 +59,8 @@
   //        only way to run the code is via a script that knows the internals of
   //        the ExperimentParams proto.  This needs to be refactored.  It is
   //        especially strange because protobufs are usually meant for
-<<<<<<< HEAD
+  //        communication, not for convenient merging of structs.
   // [esl]  TODO: replace for json?
-=======
-  //        communication, not for convenient merging of structs.
->>>>>>> 92ee35ff
   ExperimentParams params = ExperimentParams();
   bool success =
       google::protobuf::TextFormat::MergeFromString(experiment_parms, &params);
@@ -112,7 +84,6 @@
   ROME_INFO("Distributing {} MemoryPools across {} threads", mp, params.thread_count());
 
   // Start initializing a vector of peers
-<<<<<<< HEAD
   volatile bool done = false; // (TODO: Should be atomic?)
   std::vector<MemoryPool::Peer> peers;
   for(uint16_t n = 0; n < mp * params.node_count(); n++){
@@ -128,53 +99,6 @@
   // This is just for debugging to ensure they are what you expect
   for(int i = 0; i < peers.size(); i++){
       ROME_DEBUG("Peer list {}:{}@{}", i, peers.at(i).id, peers.at(i).address);
-=======
-  //
-  // [mfs]  This is pushing the hard-coded info about the host into the vector.
-  //        It should really not be hard-coded.
-  rome::rdma::Peer host{0, std::string(iphost), portNum};
-  std::vector<rome::rdma::Peer> peers;
-  peers.push_back(host);
-
-  // Set values if we are host machine as well
-  //
-  // [mfs]  This is a hack.  The host machine should be part of the config
-  //
-  // [mfs]  The use of "outside_exp" doesn't really make sense.  It seems like
-  //        it is validating that the node is part of the experiment, but it's
-  //        not clear what conditions would lead to it *not* being part of the
-  //        experiment (unless the configuration was wrong).
-  //
-  // [mfs]  If this check really is needed, then consider using
-  //        optional<MemoryPool>, to avoid the unnecessary extra variable.
-  rome::rdma::Peer self;
-  bool outside_exp = true;
-  if (hostname[4] == '0') {
-    self = host;
-    outside_exp = false;
-  }
-
-  // Make the peer list by iterating through the node count
-  //
-  // [mfs]  This use of do_exp is strange.  Why not have different functions for
-  //        each of the execution modes?
-  for (int n = 1; n < params.node_count() && do_exp; n++) {
-    // Create the ip_peer (really just node name)
-    //
-    // [mfs] Again, the hard-coded names and ports are concerning
-    std::string ippeer = "node";
-    std::string node_id = std::to_string(n);
-    ippeer.append(node_id);
-    // Create the peer and add it to the list
-    rome::rdma::Peer next{static_cast<uint16_t>(n), ippeer, portNum};
-    peers.push_back(next);
-    // Compare after 4th character to node_id
-    if (strncmp(hostname + 4, node_id.c_str(), node_id.length()) == 0) {
-      // If matching, next is self
-      self = next;
-      outside_exp = false;
-    }
->>>>>>> 92ee35ff
   }
   MemoryPool::Peer host = peers.at(0);
   // Initialize memory pools into an array
@@ -192,7 +116,6 @@
           pools[mp_index] = pool;
       }, i, (params.node_id() * mp) + i));
   }
-<<<<<<< HEAD
   // Let the init finish
   for(int i = 0; i < mp; i++){
       mempool_threads[i].join();
@@ -220,66 +143,6 @@
           ExperimentManager::ClientStopBarrier(socket_handle, params.runtime());
           ROME_INFO("[SERVER THREAD] -- End of execution; -- ");
       }));
-=======
-
-  // Print the IPs of the peers of this node
-  //
-  // [mfs]  I would prefer some kind of explicit handshaking, instead of using
-  //        the node names.
-  for (int i = 0; i < peers.size(); i++) {
-    ROME_INFO("Peer list {}:{}@{}", i, peers.at(i).id, peers.at(i).address);
-  }
-
-  // Initialize our capability for interacting with ROME
-  uint32_t block_size = 1 << params.region_size();
-  rome::rdma::rdma_capability ROME(self);
-  ROME.init_pool(block_size, peers);
-
-  // Put an IHT into the memory pool
-  //
-  // [mfs]  This should be done differently.  `iht` should be a remote pointer,
-  //        distributed by the lead node.
-  //
-  // [mfs]  Right now, this is TestMap?  Switch to IHT?  Or define it in this
-  //        file...
-  IHT iht = IHT(self, &ROME);
-  auto status_iht = iht.Init(host, peers);
-  OK_OR_FAIL(status_iht);
-
-  std::vector<std::thread> threads;
-  volatile bool done = false;
-  if (hostname[4] == '0') {
-    // If dedicated server-node, we must start the server
-    //
-    // [mfs]  I don't understand this.  What is the job of the server, relative
-    //        to the other nodes?  Why one thread?
-    threads.emplace_back(std::thread([&]() {
-      // We are the server
-      std::unique_ptr<Server> server =
-          Server::Create(host, peers, params, &ROME);
-      ROME_INFO("Server Created");
-      // [mfs] What are these params to Launch?
-      auto run_status = server->Launch(&done, params.runtime(),
-                                       [&iht]() { iht.try_rehash(); });
-      OK_OR_FAIL(run_status);
-      ROME_INFO("[SERVER THREAD] -- End of execution; -- ");
-    }));
-  }
-
-  using Operation = IHT_Op<int, int>;
-
-  // [mfs] This is a bit odd.  Why wouldn't this be a separate function?
-  if (!do_exp) {
-    // Not doing experiment, so just create some test clients
-    std::unique_ptr<Client<Operation>> client = Client<Operation>::Create(
-        self, host, peers, params, nullptr, &iht, true);
-    if (bulk_operations) {
-      auto status = client->Operations(true);
-      OK_OR_FAIL(status);
-    } else if (test_operations) {
-      auto status = client->Operations(false);
-      OK_OR_FAIL(status);
->>>>>>> 92ee35ff
     }
 
   // Initialize T endpoints, one for each thread
@@ -299,10 +162,9 @@
   std::barrier client_sync = std::barrier(params.thread_count());
   // [mfs]  This seems like a misuse of protobufs: why would the local threads
   //        communicate via protobufs?
-<<<<<<< HEAD
   // [esl]  Protobufs were a pain to code with. I think the ClientAdaptor returns a protobuf and I never understood why it didn't just return an object. 
   // TODO:  In the refactoring of the client adaptor, remove dependency on protobufs for a workload object
-  WorkloadDriverProto results[params.thread_count()];
+  rome::WorkloadDriverProto results[params.thread_count()];
   for(int i = 0; i < params.thread_count(); i++){
       threads.emplace_back(std::thread([&](int thread_index){
           int mempool_index = thread_index % mp;
@@ -324,20 +186,6 @@
           sss::StatusVal<WorkloadDriverProto> output = Client::Run(std::move(client), 
                                                                    thread_index, 
                                                                    0.5 / (double) (params.node_count() * params.thread_count()));
-=======
-  rome::WorkloadDriverProto results[params.thread_count()];
-  for (int n = 0; n < params.thread_count(); n++) {
-    // Add the thread
-    threads.emplace_back(std::thread(
-        [&](int index) {
-          // Create and run a client in a thread
-          std::unique_ptr<Client<Operation>> client = Client<Operation>::Create(
-              self, host, peers, params, &client_sync, &iht, index == 0);
-          // [mfs]  I would have thought that the `done` flag would be set by
-          //        the main thread, as a way to tell all clients to stop?
-          auto output = Client<Operation>::Run(
-              std::move(client), &done, 0.5 / (double)params.node_count());
->>>>>>> 92ee35ff
           // [mfs]  It would be good to document how a client can fail, because
           // it seems like if even one client fails, on any machine, the
           //  whole experiment should be invalidated.
